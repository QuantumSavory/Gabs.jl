--- conflicted
+++ resolved
@@ -3,14 +3,8 @@
 using StaticArrays: SVector, SMatrix, SArray
 
 using Gabs
-<<<<<<< HEAD
 using Gabs: SymplecticBasis, QuadPairBasis
-
-import Gabs: ptrace, tensor, ⊗, _promote_output_matrix, _promote_output_vector,
-            _generaldyne_map, _infer_types
-=======
-import Gabs: ptrace, tensor, ⊗, _promote_output_matrix, _promote_output_vector
->>>>>>> 2a69a111
+import Gabs: ptrace, tensor, ⊗, _promote_output_matrix, _promote_output_vector, _infer_types
 
 include("utils.jl")
 
