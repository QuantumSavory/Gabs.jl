--- conflicted
+++ resolved
@@ -105,17 +105,11 @@
  0.0   0.75
 ```
 """
-<<<<<<< HEAD
-function attenuator(::Type{Td}, ::Type{Tt}, basis::SymplecticBasis{N}, theta::R, n::M) where {Td,Tt,N<:Int,R,M}
+function attenuator(::Type{Td}, ::Type{Tt}, basis::SymplecticBasis{N}, theta::R, n::M; ħ = 2) where {Td,Tt,N<:Int,R,M}
     disp_type = infer_displacement_type(Td, basis)
     transform_type = infer_transform_type(Tt, basis)
     disp, transform, noise = _attenuator(basis, theta, n)
-    return GaussianChannel(basis, disp_type(disp), transform_type(transform), transform_type(noise))
-=======
-function attenuator(::Type{Td}, ::Type{Tt}, basis::SymplecticBasis{N}, theta::R, n::M; ħ = 2) where {Td,Tt,N<:Int,R,M}
-    disp, transform, noise = _attenuator(basis, theta, n)
-    return GaussianChannel(basis, Td(disp), Tt(transform), Tt(noise); ħ = ħ)
->>>>>>> d6b13305
+    return GaussianChannel(basis, disp_type(disp), transform_type(transform), transform_type(noise); ħ = ħ)
 end
 attenuator(::Type{T}, basis::SymplecticBasis{N}, theta::R, n::M; ħ = 2) where {T,N<:Int,R,M} = attenuator(T, T, basis, theta, n; ħ = ħ)
 function attenuator(basis::SymplecticBasis{N}, theta::R, n::M; ħ = 2) where {N<:Int,R,M}
@@ -197,17 +191,11 @@
   0.0     39.4623
 ```
 """
-<<<<<<< HEAD
-function amplifier(::Type{Td}, ::Type{Tt}, basis::SymplecticBasis{N}, r::R, n::M) where {Td,Tt,N<:Int,R,M}
+function amplifier(::Type{Td}, ::Type{Tt}, basis::SymplecticBasis{N}, r::R, n::M; ħ = 2) where {Td,Tt,N<:Int,R,M}
     disp_type = infer_displacement_type(Td, basis)
     transform_type = infer_transform_type(Tt, basis)
     disp, transform, noise = _amplifier(basis, r, n)
-    return GaussianChannel(basis, disp_type(disp), transform_type(transform), transform_type(noise))
-=======
-function amplifier(::Type{Td}, ::Type{Tt}, basis::SymplecticBasis{N}, r::R, n::M; ħ = 2) where {Td,Tt,N<:Int,R,M}
-    disp, transform, noise = _amplifier(basis, r, n)
-    return GaussianChannel(basis, Td(disp), Tt(transform), Tt(noise); ħ = ħ)
->>>>>>> d6b13305
+    return GaussianChannel(basis, disp_type(disp), transform_type(transform), transform_type(noise); ħ = ħ)
 end
 amplifier(::Type{T}, basis::SymplecticBasis{N}, r::R, n::M; ħ = 2) where {T,N<:Int,R,M} = amplifier(T, T, basis, r, n; ħ = ħ)
 function amplifier(basis::SymplecticBasis{N}, r::R, n::M; ħ = 2) where {N<:Int,R,M}
