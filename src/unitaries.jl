##
# Predefined Gaussian unitaries
##

function infer_displacement_type end

function infer_symplectic_type end

function infer_displacement_type(::Type{Array{T}}, basis::Gabs.QuadPairBasis{N}) where {T, N}
    nmodes = basis.nmodes
    return Array{T, 1}
end

function infer_displacement_type(::Type{Array}, basis::Gabs.QuadPairBasis{N}) where {N}
    nmodes = basis.nmodes
    return Array{Float64, 1}
end

function infer_symplectic_type(::Type{Array{T}}, basis::Gabs.QuadPairBasis{N}) where {T, N}
    nmodes = basis.nmodes
    return Array{T, 2}
end

function infer_symplectic_type(::Type{Array}, basis::Gabs.QuadPairBasis{N}) where {N}
    nmodes = basis.nmodes
    return Array{Float64, 2}
end

"""
    displace([Tm=Vector{Float64}, Ts=Matrix{Float64}], basis::SymplecticBasis, alpha<:Number)
    displace([Tm=Vector{Float64}, Ts=Matrix{Float64}], basis::SymplecticBasis, alpha<:Number, noise::Ts)

Gaussian operator that displaces the vacuum state into a coherent state, known
as the displacement operator. The symplectic representation is given by `basis`. The complex amplitude is given by `alpha`. Noise can
be added to the operation with `noise`.

## Mathematical description of a displacement operator

A displacement operator `D(α)` is defined by the operation
`D(α)|0⟩ = |α⟩`, where `α` is a complex amplitude. The operator `D(α)` 
is characterized by the displacement vector `√2ħ [real(α), imag(α)]` 
and symplectic matrix `I`.

## Example

```jldoctest
julia> displace(QuadPairBasis(1), 1.0+im)
GaussianUnitary for 1 mode.
  symplectic basis: QuadPairBasis
displacement: 2-element Vector{Float64}:
 2.0
 2.0
symplectic: 2×2 Matrix{Float64}:
 1.0  0.0
 0.0  1.0
```
"""
<<<<<<< HEAD
function displace(::Type{Td}, ::Type{Ts}, basis::SymplecticBasis{N}, alpha::A) where {Td,Ts,N<:Int,A}
    disp_type = infer_displacement_type(Td, basis)
    symplectic_type = infer_symplectic_type(Ts, basis)
    disp, symplectic = _displace(basis, alpha)
    return GaussianUnitary(basis, disp_type(disp), symplectic_type(symplectic))
=======
function displace(::Type{Td}, ::Type{Ts}, basis::SymplecticBasis{N}, alpha::A; ħ = 2) where {Td,Ts,N<:Int,A}
    disp, symplectic = _displace(basis, alpha; ħ = ħ)
    return GaussianUnitary(basis, Td(disp), Ts(symplectic); ħ = ħ)
>>>>>>> d6b13305
end
displace(::Type{T}, basis::SymplecticBasis{N}, alpha::A; ħ = 2) where {T,N<:Int,A} = displace(T, T, basis, alpha; ħ = ħ)
function displace(basis::SymplecticBasis{N}, alpha::A; ħ = 2) where {N<:Int,A}
    disp, symplectic = _displace(basis, alpha; ħ = ħ)
    return GaussianUnitary(basis, disp, symplectic; ħ = ħ)
end
function _displace(basis::QuadPairBasis{N}, alpha::A; ħ = 2) where {N<:Int,A<:Number}
    nmodes = basis.nmodes
    Rt = real(eltype(A))
    disp = repeat([sqrt(2*ħ) * real(alpha), sqrt(2*ħ) * imag(alpha)], nmodes)
    symplectic = Matrix{Rt}(I, 2*nmodes, 2*nmodes)
    return disp, symplectic
end
function _displace(basis::QuadPairBasis{N}, alpha::A; ħ = 2) where {N<:Int,A<:Vector}
    nmodes = basis.nmodes
    Rt = real(eltype(A))
    disp = sqrt(2*ħ) * reinterpret(Rt, alpha)
    symplectic = Matrix{Rt}(I, 2*nmodes, 2*nmodes)
    return disp, symplectic
end
function _displace(basis::QuadBlockBasis{N}, alpha::A; ħ = 2) where {N<:Int,A<:Number}
    nmodes = basis.nmodes
    Rt = real(eltype(A))
    disp = repeat([sqrt(2*ħ) * real(alpha), sqrt(2*ħ) * imag(alpha)], inner = nmodes)
    symplectic = Matrix{Rt}(I, 2*nmodes, 2*nmodes)
    return disp, symplectic
end
function _displace(basis::QuadBlockBasis{N}, alpha::A; ħ = 2) where {N<:Int,A<:Vector}
    nmodes = basis.nmodes
    Rt = real(eltype(A))
    re = reinterpret(Rt, alpha)
    disp = vcat(@view(re[1:2:end]), @view(re[2:2:end]))
    disp .*= sqrt(2*ħ)
    symplectic = Matrix{Rt}(I, 2*nmodes, 2*nmodes)
    return disp, symplectic
end

"""
    squeeze([Tm=Vector{Float64}, Ts=Matrix{Float64}], basis::SymplecticBasis, r<:Real, theta<:Real)
    squeeze([Tm=Vector{Float64}, Ts=Matrix{Float64}], basis::SymplecticBasis, r<:Real, theta<:Real, noise::Ts)

Gaussian operator that squeezes the vacuum state into a squeezed state, known
as the squeezing operator. The symplectic representation is given by `basis`. The amplitude and phase squeezing parameters 
are given by `r` and `theta`, respectively. Noise can be added to the operation
with `noise`.

## Mathematical description of a squeezing operator

A squeeze operator `S(r, θ)` is defined by the operation
`S(r, θ)|0⟩ = |r, θ⟩`, where `r` and `θ` are the real amplitude and phase parameters, 
respectively. The operator `S(r, θ)` is characterized by 
the zero displacement vector and symplectic
matrix `cosh(r)I - sinh(r)R(θ)`, where `R(θ)` is the rotation matrix.

## Example

```jldoctest
julia> squeeze(QuadPairBasis(1), 0.25, pi/4)
GaussianUnitary for 1 mode.
  symplectic basis: QuadPairBasis
displacement: 2-element Vector{Float64}:
 0.0
 0.0
symplectic: 2×2 Matrix{Float64}:
  0.852789  -0.178624
 -0.178624   1.21004
```
"""
<<<<<<< HEAD
function squeeze(::Type{Td}, ::Type{Ts}, basis::SymplecticBasis{N}, r::R, theta::R) where {Td,Ts,N<:Int,R}
    disp_type = infer_displacement_type(Td, basis)
    symplectic_type = infer_symplectic_type(Ts, basis)
    disp, symplectic = _squeeze(basis, r, theta)
    return GaussianUnitary(basis, disp_type(disp), symplectic_type(symplectic))
=======
function squeeze(::Type{Td}, ::Type{Ts}, basis::SymplecticBasis{N}, r::R, theta::R; ħ = 2) where {Td,Ts,N<:Int,R}
    disp, symplectic = _squeeze(basis, r, theta)
    return GaussianUnitary(basis, Td(disp), Ts(symplectic); ħ = ħ)
>>>>>>> d6b13305
end
squeeze(::Type{T}, basis::SymplecticBasis{N}, r::R, theta::R; ħ = 2) where {T,N<:Int,R} = squeeze(T, T, basis, r, theta; ħ = ħ)
function squeeze(basis::SymplecticBasis{N}, r::R, theta::R; ħ = 2) where {N<:Int, R}
    disp, symplectic = _squeeze(basis, r, theta)
    return GaussianUnitary(basis, disp, symplectic; ħ = ħ)
end
function _squeeze(basis::QuadPairBasis{N}, r::R, theta::R) where {N<:Int,R<:Real}
    nmodes = basis.nmodes
    Rt = real(eltype(R))
    disp = zeros(R, 2*nmodes)
    cr, sr = cosh(r), sinh(r)
    ct, st = cos(theta), sin(theta)
    symplectic = zeros(R, 2*nmodes, 2*nmodes)
    @inbounds for i in Base.OneTo(nmodes)
        symplectic[2*i-1, 2*i-1] = cr - sr*ct
        symplectic[2*i-1, 2*i] = -sr * st
        symplectic[2*i, 2*i-1] = -sr * st
        symplectic[2*i, 2*i] = cr + sr*ct
    end
    return disp, symplectic
end
function _squeeze(basis::QuadPairBasis{N}, r::R, theta::R) where {N<:Int,R<:Vector}
    nmodes = basis.nmodes
    Rt = eltype(R)
    disp = zeros(Rt, 2*nmodes)
    symplectic = zeros(Rt, 2*nmodes, 2*nmodes)
    @inbounds for i in Base.OneTo(nmodes)
        cr, sr = cosh(r[i]), sinh(r[i])
        ct, st = cos(theta[i]), sin(theta[i])
        symplectic[2*i-1, 2*i-1] = cr - sr*ct
        symplectic[2*i-1, 2*i] = -sr * st
        symplectic[2*i, 2*i-1] = -sr * st
        symplectic[2*i, 2*i] = cr + sr*ct
    end
    return disp, symplectic
end
function _squeeze(basis::QuadBlockBasis{N}, r::R, theta::R) where {N<:Int,R<:Real}
    nmodes = basis.nmodes
    Rt = real(eltype(R))
    disp = zeros(R, 2*nmodes)
    cr, sr = cosh(r), sinh(r)
    ct, st = cos(theta), sin(theta)
    symplectic = zeros(R, 2*nmodes, 2*nmodes)
    @inbounds for i in Base.OneTo(nmodes)
        symplectic[i, i] = cr - sr*ct
        symplectic[i, i+nmodes] = -sr * st
        symplectic[i+nmodes, i] = -sr * st
        symplectic[i+nmodes, i+nmodes] = cr + sr*ct
    end
    return disp, symplectic
end
function _squeeze(basis::QuadBlockBasis{N}, r::R, theta::R) where {N<:Int,R<:Vector}
    nmodes = basis.nmodes
    Rt = eltype(R)
    disp = zeros(Rt, 2*nmodes)
    symplectic = zeros(Rt, 2*nmodes, 2*nmodes)
    @inbounds for i in Base.OneTo(nmodes)
        cr, sr = cosh(r[i]), sinh(r[i])
        ct, st = cos(theta[i]), sin(theta[i])
        symplectic[i, i] = cr - sr*ct
        symplectic[i, i+nmodes] = -sr * st
        symplectic[i+nmodes, i] = -sr * st
        symplectic[i+nmodes, i+nmodes] = cr + sr*ct
    end
    return disp, symplectic
end

"""
    twosqueeze([Tm=Vector{Float64}, Ts=Matrix{Float64}], basis::SymplecticBasis, r<:Real, theta<:Real)
    twosqueeze([Tm=Vector{Float64}, Ts=Matrix{Float64}], basis::SymplecticBasis, r<:Real, theta<:Real, noise::Ts)

Gaussian operator that squeezes a two-mode vacuum state into a two-mode squeezed state,
known as the two-mode squeezing operator. The symplectic representation is given by `basis`. The amplitude and phase squeezing parameters 
are given by `r` and `theta`, respectively. Noise can be added to the operation
with `noise`.

## Mathematical description of a two-mode squeezing operator

A two-mode squeeze operator `S₂(r, θ)` is defined by the operation
`S₂(r, θ)|0⟩ = |r, θ⟩`, where `r` and `θ`
are the real amplitude and phase parameters, respectively. The operator 
`S₂(r, θ)` is characterized by the zero displacement vector and symplectic
matrix `[cosh(r)I -sinh(r)R(θ); -sinh(r)R(θ) cosh(r)I]`, where `R(θ)` is the rotation matrix.

## Example

```jldoctest
julia> twosqueeze(QuadPairBasis(2), 0.25, pi/4)
GaussianUnitary for 2 modes.
  symplectic basis: QuadPairBasis
displacement: 4-element Vector{Float64}:
 0.0
 0.0
 0.0
 0.0
symplectic: 4×4 Matrix{Float64}:
  1.03141    0.0       -0.178624  -0.178624
  0.0        1.03141   -0.178624   0.178624
 -0.178624  -0.178624   1.03141    0.0
 -0.178624   0.178624   0.0        1.03141
```
"""
<<<<<<< HEAD
function twosqueeze(::Type{Td}, ::Type{Ts}, basis::SymplecticBasis{N}, r::R, theta::R) where {Td,Ts,N<:Int,R}
    disp_type = infer_displacement_type(Td, basis)
    symplectic_type = infer_symplectic_type(Ts, basis)
    disp, symplectic = _twosqueeze(basis, r, theta)
    return GaussianUnitary(basis, disp_type(disp), symplectic_type(symplectic))
=======
function twosqueeze(::Type{Td}, ::Type{Ts}, basis::SymplecticBasis{N}, r::R, theta::R; ħ = 2) where {Td,Ts,N<:Int,R}
    disp, symplectic = _twosqueeze(basis, r, theta)
    return GaussianUnitary(basis, Td(disp), Ts(symplectic); ħ = ħ)
>>>>>>> d6b13305
end
twosqueeze(::Type{T}, basis::SymplecticBasis{N}, r::R, theta::R; ħ = 2) where {T,N<:Int,R} = twosqueeze(T, T, basis, r, theta; ħ = ħ)
function twosqueeze(basis::SymplecticBasis{N}, r::R, theta::R; ħ = 2) where {N<:Int,R}
    disp, symplectic = _twosqueeze(basis, r, theta)
    return GaussianUnitary(basis, disp, symplectic; ħ = ħ)
end
function _twosqueeze(basis::QuadPairBasis{N}, r::R, theta::R) where {N<:Int,R<:Real}
    nmodes = basis.nmodes
    disp = zeros(R, 2*nmodes)
    cr, sr = cosh(r), sinh(r)
    ct, st = cos(theta), sin(theta)
    symplectic = zeros(R, 2*nmodes, 2*nmodes)
    @inbounds for i in Base.OneTo(Int(nmodes/2))
        symplectic[4*i-3, 4*i-3] = cr
        symplectic[4*i-3, 4*i-1] = -sr * ct
        symplectic[4*i-3, 4*i] = -sr * st

        symplectic[4*i-2, 4*i-2] = cr
        symplectic[4*i-2, 4*i-1] = -sr * st
        symplectic[4*i-2, 4*i] = sr * ct

        symplectic[4*i-1, 4*i-3] = -sr * ct
        symplectic[4*i-1, 4*i-2] = -sr * st
        symplectic[4*i-1, 4*i-1] = cr

        symplectic[4*i, 4*i-3] = -sr * st
        symplectic[4*i, 4*i-2] = sr * ct
        symplectic[4*i, 4*i] = cr
    end
    return disp, symplectic
end
function _twosqueeze(basis::QuadPairBasis{N}, r::R, theta::R) where {N<:Int,R<:Vector}
    nmodes = basis.nmodes
    Rt = eltype(R)
    disp = zeros(Rt, 2*nmodes)
    symplectic = zeros(Rt, 2*nmodes, 2*nmodes)
    @inbounds for i in Base.OneTo(Int(nmodes/2))
        cr, sr = cosh(r[i]), sinh(r[i])
        ct, st = cos(theta[i]), sin(theta[i])

        symplectic[4*i-3, 4*i-3] = cr
        symplectic[4*i-3, 4*i-1] = -sr * ct
        symplectic[4*i-3, 4*i] = -sr * st

        symplectic[4*i-2, 4*i-2] = cr
        symplectic[4*i-2, 4*i-1] = -sr * st
        symplectic[4*i-2, 4*i] = sr * ct

        symplectic[4*i-1, 4*i-3] = -sr * ct
        symplectic[4*i-1, 4*i-2] = -sr * st
        symplectic[4*i-1, 4*i-1] = cr

        symplectic[4*i, 4*i-3] = -sr * st
        symplectic[4*i, 4*i-2] = sr * ct
        symplectic[4*i, 4*i] = cr
    end
    return disp, symplectic
end
function _twosqueeze(basis::QuadBlockBasis{N}, r::R, theta::R) where {N<:Int,R<:Real}
    nmodes = basis.nmodes
    disp = zeros(R, 2*nmodes)
    cr, sr = cosh(r), sinh(r)
    ct, st = cos(theta), sin(theta)
    symplectic = zeros(R, 2*nmodes, 2*nmodes)
    for i in Base.OneTo(Int(nmodes/2))
        symplectic[2*i-1, 2*i-1] = cr
        symplectic[2*i-1, 2*i] = -sr * ct
        symplectic[2*i, 2*i-1] = -sr * ct
        symplectic[2*i, 2*i] = cr

        symplectic[2*i-1, 2*i+nmodes] = -sr * st
        symplectic[2*i, 2*i+nmodes-1] = -sr * st

        symplectic[2*i+nmodes-1, 2*i+nmodes-1] = cr
        symplectic[2*i+nmodes-1, 2*i+nmodes] = sr * ct
        symplectic[2*i+nmodes, 2*i+nmodes-1] = sr * ct
        symplectic[2*i+nmodes, 2*i+nmodes] = cr

        symplectic[2*i+nmodes-1, 2*i] = -sr * st
        symplectic[2*i+nmodes, 2*i-1] = -sr * st
    end
    return disp, symplectic
end
function _twosqueeze(basis::QuadBlockBasis{N}, r::R, theta::R) where {N<:Int,R<:Vector}
    nmodes = basis.nmodes
    Rt = eltype(R)
    disp = zeros(Rt, 2*nmodes)
    symplectic = zeros(Rt, 2*nmodes, 2*nmodes)
    @inbounds for i in Base.OneTo(Int(nmodes/2))
        cr, sr = cosh(r[i]), sinh(r[i])
        ct, st = cos(theta[i]), sin(theta[i])

        symplectic[2*i-1, 2*i-1] = cr
        symplectic[2*i-1, 2*i] = -sr * ct
        symplectic[2*i, 2*i-1] = -sr * ct
        symplectic[2*i, 2*i] = cr

        symplectic[2*i-1, 2*i+nmodes] = -sr * st
        symplectic[2*i, 2*i+nmodes-1] = -sr * st

        symplectic[2*i+nmodes-1, 2*i+nmodes-1] = cr
        symplectic[2*i+nmodes-1, 2*i+nmodes] = sr * ct
        symplectic[2*i+nmodes, 2*i+nmodes-1] = sr * ct
        symplectic[2*i+nmodes, 2*i+nmodes] = cr

        symplectic[2*i+nmodes-1, 2*i] = -sr * st
        symplectic[2*i+nmodes, 2*i-1] = -sr * st
    end
    return disp, symplectic
end

"""
    phaseshift([Tm=Vector{Float64}, Ts=Matrix{Float64}], basis::SymplecticBasis, theta<:Real)
    phaseshift([Tm=Vector{Float64}, Ts=Matrix{Float64}], basis::SymplecticBasis, theta<:Real, noise::Ts)

Gaussian operator that rotates the phase of a given Gaussian mode by `theta`,
as the phase shift operator. The symplectic representation is given by `basis`. Noise can be added to the operation
with `noise`.

## Mathematical description of a phase shift operator

A phase shift operator is defined by the operation
`U(θ) = exp(-iθâᵗâ)`, where `θ` is
the phase parameter, and `âᵗ` and `â` are the raising
and lowering operators, respectively. The operator `U(θ)` is characterized by 
the zero displacement vector and symplectic
matrix `[cos(θ) sin(θ); -sin(θ) cos(θ)]`.

## Example

```jldoctest
julia> phaseshift(QuadPairBasis(1), 3pi/4)
GaussianUnitary for 1 mode.
  symplectic basis: QuadPairBasis
displacement: 2-element Vector{Float64}:
 0.0
 0.0
symplectic: 2×2 Matrix{Float64}:
 -0.707107   0.707107
 -0.707107  -0.707107
```
"""
<<<<<<< HEAD
function phaseshift(::Type{Td}, ::Type{Ts}, basis::SymplecticBasis{N}, theta::R) where {Td,Ts,N<:Int,R}
    disp_type = infer_displacement_type(Td, basis)
    symplectic_type = infer_symplectic_type(Ts, basis)
    disp, symplectic = _phaseshift(basis, theta)
    return GaussianUnitary(basis, disp_type(disp), symplectic_type(symplectic))
=======
function phaseshift(::Type{Td}, ::Type{Ts}, basis::SymplecticBasis{N}, theta::R; ħ = 2) where {Td,Ts,N<:Int,R}
    disp, symplectic = _phaseshift(basis, theta)
    return GaussianUnitary(basis, Td(disp), Ts(symplectic); ħ = ħ)
>>>>>>> d6b13305
end
phaseshift(::Type{T}, basis::SymplecticBasis{N}, theta::R; ħ = 2) where {T,N<:Int,R} = phaseshift(T, T, basis, theta; ħ = ħ)
function phaseshift(basis::SymplecticBasis{N}, theta::R; ħ = 2) where {N<:Int,R}
    disp, symplectic = _phaseshift(basis, theta)
    return GaussianUnitary(basis, disp, symplectic; ħ = ħ)
end
function _phaseshift(basis::QuadPairBasis{N}, theta::R) where {N<:Int,R<:Real}
    nmodes = basis.nmodes
    disp = zeros(R, 2*nmodes)
    ct, st = cos(theta), sin(theta)
    symplectic = zeros(R, 2*nmodes, 2*nmodes)
    @inbounds for i in Base.OneTo(nmodes)
        symplectic[2*i-1, 2*i-1] = ct
        symplectic[2*i-1, 2*i] = st
        symplectic[2*i, 2*i-1] = -st
        symplectic[2*i, 2*i] = ct
    end
    return disp, symplectic
end
function _phaseshift(basis::QuadPairBasis{N}, theta::R) where {N<:Int,R<:Vector}
    nmodes = basis.nmodes
    Rt = eltype(R)
    disp = zeros(Rt, 2*nmodes)
    symplectic = zeros(Rt, 2*nmodes, 2*nmodes)
    @inbounds for i in Base.OneTo(nmodes)
        ct, st = cos(theta[i]), sin(theta[i])
        symplectic[2*i-1, 2*i-1] = ct
        symplectic[2*i-1, 2*i] = st
        symplectic[2*i, 2*i-1] = -st
        symplectic[2*i, 2*i] = ct
    end
    return disp, symplectic
end
function _phaseshift(basis::QuadBlockBasis{N}, theta::R) where {N<:Int,R<:Real}
    nmodes = basis.nmodes
    disp = zeros(R, 2*nmodes)
    ct, st = cos(theta), sin(theta)
    symplectic = zeros(R, 2*nmodes, 2*nmodes)
    @inbounds for i in Base.OneTo(nmodes)
        symplectic[i, i] = ct
        symplectic[i, i+nmodes] = st
        symplectic[i+nmodes, i] = -st
        symplectic[i+nmodes, i+nmodes] = ct
    end
    return disp, symplectic
end
function _phaseshift(basis::QuadBlockBasis{N}, theta::R) where {N<:Int,R<:Vector}
    nmodes = basis.nmodes
    Rt = eltype(R)
    disp = zeros(Rt, 2*nmodes)
    symplectic = zeros(Rt, 2*nmodes, 2*nmodes)
    @inbounds for i in Base.OneTo(nmodes)
        ct, st = cos(theta[i]), sin(theta[i])
        symplectic[i, i] = ct
        symplectic[i, i+nmodes] = st
        symplectic[i+nmodes, i] = -st
        symplectic[i+nmodes, i+nmodes] = ct
    end
    return disp, symplectic
end

"""
    beamsplitter([Tm=Vector{Float64}, Ts=Matrix{Float64}], basis::SymplecticBasis, transmit<:Real)
    beamsplitter([Tm=Vector{Float64}, Ts=Matrix{Float64}], basis::SymplecticBasis, transmit<:Real, noise::Ts)

Gaussian operator that serves as the beam splitter transformation of a
two-mode Gaussian state, known as the beam splitter operator. The symplectic representation is given
by `basis`. The transmittivity of the operator is given by `transmit`. Noise can be added to the operation
with `noise`.

## Mathematical description of a beam splitter operator

A beam splitter operator `B(τ)` is defined by the operation
`B(τ) = exp(θ(âᵗb̂ - âb̂ᵗ))`, where `θ` is defined by `τ = cos²θ`, 
and `â` and `b̂` are the annihilation operators of the two modes, 
respectively. The operator `B(τ)` is characterized by 
the zero displacement vector and symplectic
matrix `[√τI √(1-τ)I; -√(1-τ)I √τI]`.

## Example

```jldoctest
julia> beamsplitter(QuadPairBasis(2), 0.75)
GaussianUnitary for 2 modes.
  symplectic basis: QuadPairBasis
displacement: 4-element Vector{Float64}:
 0.0
 0.0
 0.0
 0.0
symplectic: 4×4 Matrix{Float64}:
  0.5        0.0       0.866025  0.0
  0.0        0.5       0.0       0.866025
 -0.866025   0.0       0.5       0.0
  0.0       -0.866025  0.0       0.5
```
"""
<<<<<<< HEAD
function beamsplitter(::Type{Td}, ::Type{Ts}, basis::SymplecticBasis{N}, transmit::R) where {Td,Ts,N<:Int,R}
    disp_type = infer_displacement_type(Td, basis)
    symplectic_type = infer_symplectic_type(Ts, basis)
    disp, symplectic = _beamsplitter(basis, transmit)
    return GaussianUnitary(basis, disp_type(disp), symplectic_type(symplectic))
=======
function beamsplitter(::Type{Td}, ::Type{Ts}, basis::SymplecticBasis{N}, transmit::R; ħ = 2) where {Td,Ts,N<:Int,R}
    disp, symplectic = _beamsplitter(basis, transmit)
    return GaussianUnitary(basis, Td(disp), Ts(symplectic); ħ = ħ)
>>>>>>> d6b13305
end
beamsplitter(::Type{T}, basis::SymplecticBasis{N}, transmit::R; ħ = 2) where {T,N<:Int,R} = beamsplitter(T, T, basis, transmit; ħ = ħ)
function beamsplitter(basis::SymplecticBasis{N}, transmit::R; ħ = 2) where {N<:Int,R}
    disp, symplectic = _beamsplitter(basis, transmit)
    return GaussianUnitary(basis, disp, symplectic; ħ = ħ)
end
function _beamsplitter(basis::QuadPairBasis{N}, transmit::R) where {N<:Int,R<:Real}
    nmodes = basis.nmodes
    disp = zeros(R, 2*nmodes)
    a1, a2 = sqrt(transmit), sqrt(1 - transmit)
    symplectic = zeros(R, 2*nmodes, 2*nmodes)
    @inbounds for i in Base.OneTo(Int(nmodes/2))
        symplectic[4*i-3, 4*i-3] = a2
        symplectic[4*i-3, 4*i-1] = a1

        symplectic[4*i-2, 4*i-2] = a2
        symplectic[4*i-2, 4*i] = a1
    
        symplectic[4*i-1, 4*i-3] = -a1
        symplectic[4*i-1, 4*i-1] = a2

        symplectic[4*i, 4*i-2] = -a1
        symplectic[4*i, 4*i] = a2
    end
    return disp, symplectic
end
function _beamsplitter(basis::QuadPairBasis{N}, transmit::R) where {N<:Int,R<:Vector}
    nmodes = basis.nmodes
    Rt = eltype(R)
    disp = zeros(Rt, 2*nmodes)
    symplectic = zeros(Rt, 2*nmodes, 2*nmodes)
    @inbounds for i in Base.OneTo(Int(nmodes/2))
        a1, a2 = sqrt(transmit[i]), sqrt(1 - transmit[i])

        symplectic[4*i-3, 4*i-3] = a2
        symplectic[4*i-3, 4*i-1] = a1

        symplectic[4*i-2, 4*i-2] = a2
        symplectic[4*i-2, 4*i] = a1
    
        symplectic[4*i-1, 4*i-3] = -a1
        symplectic[4*i-1, 4*i-1] = a2

        symplectic[4*i, 4*i-2] = -a1
        symplectic[4*i, 4*i] = a2
    end
    return disp, symplectic
end
function _beamsplitter(basis::QuadBlockBasis{N}, transmit::R) where {N<:Int,R<:Real}
    nmodes = basis.nmodes
    disp = zeros(R, 2*nmodes)
    a1, a2 = sqrt(transmit), sqrt(1 - transmit)
    symplectic = zeros(R, 2*nmodes, 2*nmodes)
    @inbounds for i in Base.OneTo(nmodes)
        symplectic[2*i-1, 2*i-1] = a2
        symplectic[2*i-1, 2*i] = a1
        symplectic[2*i, 2*i-1] = -a1
        symplectic[2*i, 2*i] = a2
    end
    return disp, symplectic
end
function _beamsplitter(basis::QuadBlockBasis{N}, transmit::R) where {N<:Int,R<:Vector}
    nmodes = basis.nmodes
    Rt = eltype(R)
    disp = zeros(Rt, 2*nmodes)
    symplectic = zeros(Rt, 2*nmodes, 2*nmodes)
    @inbounds for i in Base.OneTo(Int(nmodes/2))
        a1, a2 = sqrt(transmit[i]), sqrt(1 - transmit[i])

        symplectic[2*i-1, 2*i-1] = a2
        symplectic[2*i-1, 2*i] = a1
        symplectic[2*i, 2*i-1] = -a1
        symplectic[2*i, 2*i] = a2

        symplectic[2*i+nmodes-1, 2*i+nmodes-1] = a2
        symplectic[2*i+nmodes-1, 2*i+nmodes] = a1
        symplectic[2*i+nmodes, 2*i+nmodes-1] = -a1
        symplectic[2*i+nmodes, 2*i+nmodes] = a2
    end
    return disp, symplectic
end

##
# Operations on Gaussian unitaries
##

function tensor(::Type{Td}, ::Type{Ts}, op1::GaussianUnitary, op2::GaussianUnitary) where {Td,Ts}
    typeof(op1.basis) == typeof(op2.basis) || throw(ArgumentError(SYMPLECTIC_ERROR))
    op1.ħ == op2.ħ || throw(ArgumentError(HBAR_ERROR))
    disp, symplectic = _tensor(op1, op2)
    return GaussianUnitary(op1.basis ⊕ op2.basis, Td(disp), Ts(symplectic); ħ = op1.ħ)
end
tensor(::Type{T}, op1::GaussianUnitary, op2::GaussianUnitary) where {T} = tensor(T, T, op1, op2)
function tensor(op1::GaussianUnitary, op2::GaussianUnitary)
    typeof(op1.basis) == typeof(op2.basis) || throw(ArgumentError(SYMPLECTIC_ERROR))
    op1.ħ == op2.ħ || throw(ArgumentError(HBAR_ERROR))
    disp, symplectic = _tensor(op1, op2)
    return GaussianUnitary(op1.basis ⊕ op2.basis, disp, symplectic; ħ = op1.ħ)
end
function _tensor(op1::GaussianUnitary{B1,D1,S1}, op2::GaussianUnitary{B2,D2,S2}) where {B1<:QuadPairBasis,B2<:QuadPairBasis,D1,D2,S1,S2}
    basis1, basis2 = op1.basis, op2.basis
    nmodes1, nmodes2 = basis1.nmodes, basis2.nmodes
    nmodes = nmodes1 + nmodes2
    block1, block2 = Base.OneTo(2*nmodes1), Base.OneTo(2*nmodes2)
    # initialize direct sum of displacement vectors
    disp1, disp2 = op1.disp, op2.disp
    Dt = promote_type(eltype(disp1), eltype(disp2))
    disp′ = zeros(Dt, 2*nmodes)
    @inbounds for i in block1
        disp′[i] = disp1[i]
    end
    @inbounds for i in block2
        disp′[i+2*nmodes1] = disp2[i]
    end
    # initialize direct sum of symplectic matrices
    symp1, symp2 = op1.symplectic, op2.symplectic
    St = promote_type(eltype(symp1), eltype(symp2))
    symp′ = zeros(St, 2*nmodes, 2*nmodes)
    @inbounds for i in block1, j in block1
        symp′[i,j] = symp1[i,j]
    end
    @inbounds for i in block2, j in block2
        symp′[i+2*nmodes1,j+2*nmodes1] = symp2[i,j]
        symp′[i+2*nmodes1,j+2*nmodes1] = symp2[i,j]
    end
    # extract output array types
    disp′′ = _promote_output_vector(typeof(disp1), typeof(disp2), disp′)
    symp′′ = _promote_output_matrix(typeof(symp1), typeof(symp2), symp′)
    return disp′′, symp′′
end
function _tensor(op1::GaussianUnitary{B1,D1,S1}, op2::GaussianUnitary{B2,D2,S2}) where {B1<:QuadBlockBasis,B2<:QuadBlockBasis,D1,D2,S1,S2}
    basis1, basis2 = op1.basis, op2.basis
    nmodes1, nmodes2 = basis1.nmodes, basis2.nmodes
    nmodes = nmodes1 + nmodes2
    block1, block2 = Base.OneTo(nmodes1), Base.OneTo(nmodes2)
    # initialize direct sum of displacement vectors
    disp1, disp2 = op1.disp, op2.disp
    Dt = promote_type(eltype(disp1), eltype(disp2))
    disp′ = zeros(Dt, 2*nmodes)
    @inbounds for i in block1
        disp′[i] = disp1[i]
        disp′[i+nmodes] = disp1[i+nmodes1]
    end
    @inbounds for i in block2
        disp′[i+nmodes1] = disp2[i]
        disp′[i+nmodes+nmodes1] = disp2[i+nmodes2]
    end
    # initialize direct sum of symplectic matrices
    symp1, symp2 = op1.symplectic, op2.symplectic
    St = promote_type(eltype(symp1), eltype(symp2))
    symp′ = zeros(St, 2*nmodes, 2*nmodes)
    @inbounds for i in block1, j in block1
        symp′[i,j] = symp1[i,j]
        symp′[i,j+nmodes] = symp1[i,j+nmodes1]
        symp′[i+nmodes,j] = symp1[i+nmodes1,j]
        symp′[i+nmodes,j+nmodes] = symp1[i+nmodes1,j+nmodes1]
    end
    @inbounds for i in block2, j in block2
        symp′[i+nmodes1,j+nmodes1] = symp2[i,j]
        symp′[i+nmodes1,j+nmodes+nmodes1] = symp2[i,j+nmodes2]
        symp′[i+nmodes+nmodes1,j+nmodes1] = symp2[i+nmodes2,j]
        symp′[i+nmodes+nmodes1,j+nmodes+nmodes1] = symp2[i+nmodes2,j+nmodes2]
   end
    # extract output array types
    disp′′ = _promote_output_vector(typeof(disp1), typeof(disp2), disp′)
    symp′′ = _promote_output_matrix(typeof(symp1), typeof(symp2), symp′)
    return disp′′, symp′′
end

"""
    issymplectic(basis::SymplecticBasis, x::T)

Check if input matrix satisfies symplectic definition.

## Example

```jldoctest
julia> basis = QuadPairBasis(1);

julia> issymplectic(basis, [1.0 0.0; 0.0 1.0])
true
```
"""
function issymplectic(basis::SymplecticBasis, x::T; atol::R1 = 0, rtol::R2 = atol) where {T,R1<:Real,R2<:Real}
    form = symplecticform(basis)
    return isapprox(x * form * x', form; atol = atol, rtol = rtol)
end

"""
    changebasis(::SymplecticBasis, state::GaussianUnitary)

Change the symplectic basis of a Gaussian unitary.

## Example

```jldoctest
julia> op = displace(QuadBlockBasis(2), 1.0-im)
GaussianUnitary for 2 modes.
  symplectic basis: QuadBlockBasis
displacement: 4-element Vector{Float64}:
  2.0
  2.0
 -2.0
 -2.0
symplectic: 4×4 Matrix{Float64}:
 1.0  0.0  0.0  0.0
 0.0  1.0  0.0  0.0
 0.0  0.0  1.0  0.0
 0.0  0.0  0.0  1.0

julia> changebasis(QuadPairBasis, op)
GaussianUnitary for 2 modes.
  symplectic basis: QuadPairBasis
displacement: 4-element Vector{Float64}:
  2.0
 -2.0
  2.0
 -2.0
symplectic: 4×4 Matrix{Float64}:
 1.0  0.0  0.0  0.0
 0.0  1.0  0.0  0.0
 0.0  0.0  1.0  0.0
 0.0  0.0  0.0  1.0
```
"""
function changebasis(::Type{B1}, op::GaussianUnitary{B2,D,S}) where {B1<:QuadBlockBasis,B2<:QuadPairBasis,D,S}
    basis = op.basis
    nmodes = basis.nmodes
    T = zeros(eltype(S), 2*nmodes, 2*nmodes)
    @inbounds for i in Base.OneTo(2*nmodes), j in Base.OneTo(2*nmodes)
        if (j == 2*i-1) || (j + 2*nmodes == 2*i)
            T[i,j] = 1.0
        end
    end
    T = typeof(T) == S ? T : S(T)
    disp = T * op.disp
    symp = T * op.symplectic * transpose(T)
    return GaussianUnitary(B1(nmodes), disp, symp; ħ = op.ħ)
end
function changebasis(::Type{B1}, op::GaussianUnitary{B2,D,S}) where {B1<:QuadPairBasis,B2<:QuadBlockBasis,D,S}
    basis = op.basis
    nmodes = basis.nmodes
    T = zeros(eltype(S), 2*nmodes, 2*nmodes)
    @inbounds for i in Base.OneTo(2*nmodes), j in Base.OneTo(2*nmodes)
        if (i == 2*j-1) || (i + 2*nmodes == 2*j)
            T[i,j] = 1.0
        end
    end
    T = typeof(T) == S ? T : S(T)
    disp = T * op.disp
    symp = T * op.symplectic * transpose(T)
    return GaussianUnitary(B1(nmodes), disp, symp; ħ = op.ħ)
end
changebasis(::Type{<:QuadBlockBasis}, op::GaussianUnitary{<:QuadBlockBasis,D,S}) where {D,S} = op
changebasis(::Type{<:QuadPairBasis}, op::GaussianUnitary{<:QuadPairBasis,D,S}) where {D,S} = op<|MERGE_RESOLUTION|>--- conflicted
+++ resolved
@@ -55,17 +55,11 @@
  0.0  1.0
 ```
 """
-<<<<<<< HEAD
-function displace(::Type{Td}, ::Type{Ts}, basis::SymplecticBasis{N}, alpha::A) where {Td,Ts,N<:Int,A}
+function displace(::Type{Td}, ::Type{Ts}, basis::SymplecticBasis{N}, alpha::A; ħ = 2) where {Td,Ts,N<:Int,A}
     disp_type = infer_displacement_type(Td, basis)
     symplectic_type = infer_symplectic_type(Ts, basis)
     disp, symplectic = _displace(basis, alpha)
-    return GaussianUnitary(basis, disp_type(disp), symplectic_type(symplectic))
-=======
-function displace(::Type{Td}, ::Type{Ts}, basis::SymplecticBasis{N}, alpha::A; ħ = 2) where {Td,Ts,N<:Int,A}
-    disp, symplectic = _displace(basis, alpha; ħ = ħ)
-    return GaussianUnitary(basis, Td(disp), Ts(symplectic); ħ = ħ)
->>>>>>> d6b13305
+    return GaussianUnitary(basis, disp_type(disp), symplectic_type(symplectic); ħ = ħ)
 end
 displace(::Type{T}, basis::SymplecticBasis{N}, alpha::A; ħ = 2) where {T,N<:Int,A} = displace(T, T, basis, alpha; ħ = ħ)
 function displace(basis::SymplecticBasis{N}, alpha::A; ħ = 2) where {N<:Int,A}
@@ -134,17 +128,11 @@
  -0.178624   1.21004
 ```
 """
-<<<<<<< HEAD
-function squeeze(::Type{Td}, ::Type{Ts}, basis::SymplecticBasis{N}, r::R, theta::R) where {Td,Ts,N<:Int,R}
+function squeeze(::Type{Td}, ::Type{Ts}, basis::SymplecticBasis{N}, r::R, theta::R; ħ = 2) where {Td,Ts,N<:Int,R}
     disp_type = infer_displacement_type(Td, basis)
     symplectic_type = infer_symplectic_type(Ts, basis)
     disp, symplectic = _squeeze(basis, r, theta)
-    return GaussianUnitary(basis, disp_type(disp), symplectic_type(symplectic))
-=======
-function squeeze(::Type{Td}, ::Type{Ts}, basis::SymplecticBasis{N}, r::R, theta::R; ħ = 2) where {Td,Ts,N<:Int,R}
-    disp, symplectic = _squeeze(basis, r, theta)
-    return GaussianUnitary(basis, Td(disp), Ts(symplectic); ħ = ħ)
->>>>>>> d6b13305
+    return GaussianUnitary(basis, disp_type(disp), symplectic_type(symplectic); ħ = ħ)
 end
 squeeze(::Type{T}, basis::SymplecticBasis{N}, r::R, theta::R; ħ = 2) where {T,N<:Int,R} = squeeze(T, T, basis, r, theta; ħ = ħ)
 function squeeze(basis::SymplecticBasis{N}, r::R, theta::R; ħ = 2) where {N<:Int, R}
@@ -247,17 +235,11 @@
  -0.178624   0.178624   0.0        1.03141
 ```
 """
-<<<<<<< HEAD
-function twosqueeze(::Type{Td}, ::Type{Ts}, basis::SymplecticBasis{N}, r::R, theta::R) where {Td,Ts,N<:Int,R}
+function twosqueeze(::Type{Td}, ::Type{Ts}, basis::SymplecticBasis{N}, r::R, theta::R; ħ = 2) where {Td,Ts,N<:Int,R}
     disp_type = infer_displacement_type(Td, basis)
     symplectic_type = infer_symplectic_type(Ts, basis)
     disp, symplectic = _twosqueeze(basis, r, theta)
-    return GaussianUnitary(basis, disp_type(disp), symplectic_type(symplectic))
-=======
-function twosqueeze(::Type{Td}, ::Type{Ts}, basis::SymplecticBasis{N}, r::R, theta::R; ħ = 2) where {Td,Ts,N<:Int,R}
-    disp, symplectic = _twosqueeze(basis, r, theta)
-    return GaussianUnitary(basis, Td(disp), Ts(symplectic); ħ = ħ)
->>>>>>> d6b13305
+    return GaussianUnitary(basis, disp_type(disp), symplectic_type(symplectic); ħ = ħ)
 end
 twosqueeze(::Type{T}, basis::SymplecticBasis{N}, r::R, theta::R; ħ = 2) where {T,N<:Int,R} = twosqueeze(T, T, basis, r, theta; ħ = ħ)
 function twosqueeze(basis::SymplecticBasis{N}, r::R, theta::R; ħ = 2) where {N<:Int,R}
@@ -400,17 +382,11 @@
  -0.707107  -0.707107
 ```
 """
-<<<<<<< HEAD
-function phaseshift(::Type{Td}, ::Type{Ts}, basis::SymplecticBasis{N}, theta::R) where {Td,Ts,N<:Int,R}
+function phaseshift(::Type{Td}, ::Type{Ts}, basis::SymplecticBasis{N}, theta::R; ħ = 2) where {Td,Ts,N<:Int,R}
     disp_type = infer_displacement_type(Td, basis)
     symplectic_type = infer_symplectic_type(Ts, basis)
     disp, symplectic = _phaseshift(basis, theta)
-    return GaussianUnitary(basis, disp_type(disp), symplectic_type(symplectic))
-=======
-function phaseshift(::Type{Td}, ::Type{Ts}, basis::SymplecticBasis{N}, theta::R; ħ = 2) where {Td,Ts,N<:Int,R}
-    disp, symplectic = _phaseshift(basis, theta)
-    return GaussianUnitary(basis, Td(disp), Ts(symplectic); ħ = ħ)
->>>>>>> d6b13305
+    return GaussianUnitary(basis, disp_type(disp), symplectic_type(symplectic); ħ = ħ)
 end
 phaseshift(::Type{T}, basis::SymplecticBasis{N}, theta::R; ħ = 2) where {T,N<:Int,R} = phaseshift(T, T, basis, theta; ħ = ħ)
 function phaseshift(basis::SymplecticBasis{N}, theta::R; ħ = 2) where {N<:Int,R}
@@ -508,17 +484,11 @@
   0.0       -0.866025  0.0       0.5
 ```
 """
-<<<<<<< HEAD
-function beamsplitter(::Type{Td}, ::Type{Ts}, basis::SymplecticBasis{N}, transmit::R) where {Td,Ts,N<:Int,R}
+function beamsplitter(::Type{Td}, ::Type{Ts}, basis::SymplecticBasis{N}, transmit::R; ħ = 2) where {Td,Ts,N<:Int,R}
     disp_type = infer_displacement_type(Td, basis)
     symplectic_type = infer_symplectic_type(Ts, basis)
     disp, symplectic = _beamsplitter(basis, transmit)
-    return GaussianUnitary(basis, disp_type(disp), symplectic_type(symplectic))
-=======
-function beamsplitter(::Type{Td}, ::Type{Ts}, basis::SymplecticBasis{N}, transmit::R; ħ = 2) where {Td,Ts,N<:Int,R}
-    disp, symplectic = _beamsplitter(basis, transmit)
-    return GaussianUnitary(basis, Td(disp), Ts(symplectic); ħ = ħ)
->>>>>>> d6b13305
+    return GaussianUnitary(basis, disp_type(disp), symplectic_type(symplectic); ħ = ħ)
 end
 beamsplitter(::Type{T}, basis::SymplecticBasis{N}, transmit::R; ħ = 2) where {T,N<:Int,R} = beamsplitter(T, T, basis, transmit; ħ = ħ)
 function beamsplitter(basis::SymplecticBasis{N}, transmit::R; ħ = 2) where {N<:Int,R}
