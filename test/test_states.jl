@testitem "States" begin
    using Gabs
    using StaticArrays
    using LinearAlgebra: det

    nmodes = rand(1:5)
    qpairbasis = QuadPairBasis(nmodes)
    qblockbasis = QuadBlockBasis(nmodes)

    @testset "vacuum states" begin
<<<<<<< HEAD
        state = vacuumstate(qpairbasis)
        @test state isa GaussianState
        @test vacuumstate(SVector, SMatrix, qpairbasis) isa GaussianState
=======
        state, array_state, static_state = vacuumstate(qpairbasis), vacuumstate(Array, qpairbasis), vacuumstate(SVector{2*nmodes}, SMatrix{2*nmodes,2*nmodes}, qpairbasis)
        @test state isa GaussianState && array_state isa GaussianState && static_state isa GaussianState
>>>>>>> d6b13305
        @test vacuumstate(qblockbasis) == changebasis(QuadBlockBasis, state)
        @test state.ħ == 2 && array_state.ħ == 2 && static_state.ħ == 2
    end

    @testset "thermal states" begin
        n = rand(1:5)
        ns = rand(1:5, nmodes)
        state_pair = thermalstate(qpairbasis, n)
        state_block = thermalstate(qblockbasis, n)
        @test state_pair isa GaussianState && state_block isa GaussianState
        @test thermalstate(SVector, SMatrix, qpairbasis, n) isa GaussianState
        @test thermalstate(qblockbasis, n) == changebasis(QuadBlockBasis, state_pair)
        @test state_pair == changebasis(QuadPairBasis, state_block) && state_block == changebasis(QuadBlockBasis, state_pair)
        @test state_pair == changebasis(QuadPairBasis, state_pair) && state_block == changebasis(QuadBlockBasis, state_block)
        @test thermalstate(qblockbasis, ns) == changebasis(QuadBlockBasis, thermalstate(qpairbasis, ns))
        @test isgaussian(state_pair, atol = 1e-4)
        @test state_pair.ħ == 2 && state_block.ħ == 2
    end

    @testset "coherent states" begin
        alpha = rand(ComplexF64)
        alphas = rand(ComplexF64, nmodes)
        state_pair = coherentstate(qpairbasis, alpha)
        state_block = coherentstate(qblockbasis, alpha)
        @test state_pair isa GaussianState && state_block isa GaussianState
        @test coherentstate(SVector, SMatrix, qpairbasis, alpha) isa GaussianState
        @test coherentstate(qblockbasis, alpha) == changebasis(QuadBlockBasis, state_pair)
        @test state_pair == changebasis(QuadPairBasis, state_block) && state_block == changebasis(QuadBlockBasis, state_pair)
        @test state_pair == changebasis(QuadPairBasis, state_pair) && state_block == changebasis(QuadBlockBasis, state_block)
        @test coherentstate(qblockbasis, alphas) == changebasis(QuadBlockBasis, coherentstate(qpairbasis, alphas))
        @test isgaussian(state_pair, atol = 1e-4)
        @test state_pair.ħ == 2 && state_block.ħ == 2
    end

    @testset "squeezed states" begin
        r, theta = rand(Float64), rand(Float64)
        rs, thetas = rand(Float64, nmodes), rand(Float64, nmodes)
<<<<<<< HEAD
        state = squeezedstate(qpairbasis, r, theta)
        @test state isa GaussianState
        @test squeezedstate(SVector, SMatrix, qpairbasis, r, theta) isa GaussianState
=======
        state, array_state, static_state = squeezedstate(qpairbasis, r, theta), squeezedstate(Array, qpairbasis, r, theta), squeezedstate(SVector{2*nmodes}, SMatrix{2*nmodes,2*nmodes}, qpairbasis, r, theta)
        @test state isa GaussianState && array_state isa GaussianState && static_state isa GaussianState
>>>>>>> d6b13305
        @test squeezedstate(qblockbasis, r, theta) == changebasis(QuadBlockBasis, state)
        @test squeezedstate(qblockbasis, rs, thetas) == changebasis(QuadBlockBasis, squeezedstate(qpairbasis, rs, thetas))
        @test state.ħ == 2 && array_state.ħ == 2 && static_state.ħ == 2
    end

    @testset "epr states" begin
        r, theta = rand(Float64), rand(Float64)
        rs, thetas = rand(Float64, nmodes), rand(Float64, nmodes)
<<<<<<< HEAD
        state = eprstate(2*qpairbasis, r, theta)
        @test state isa GaussianState
        @test eprstate(SVector, SMatrix, 2*qpairbasis, r, theta) isa GaussianState
=======
        state, array_state, static_state = eprstate(2*qpairbasis, r, theta), eprstate(Array, 2*qpairbasis, r, theta), eprstate(SVector{4*nmodes}, SMatrix{4*nmodes,4*nmodes}, 2*qpairbasis, r, theta)
        @test state isa GaussianState && array_state isa GaussianState && static_state isa GaussianState
        @test eprstate(SVector{4*nmodes}, SMatrix{4*nmodes,4*nmodes}, 2*qpairbasis, r, theta) isa GaussianState
>>>>>>> d6b13305
        @test eprstate(2*qblockbasis, r, theta) == changebasis(QuadBlockBasis, state)
        @test eprstate(2*qblockbasis, rs, thetas) == changebasis(QuadBlockBasis, eprstate(2*qpairbasis, rs, thetas))
        @test state.ħ == 2 && array_state.ħ == 2 && static_state.ħ == 2
    end

    @testset "tensor products" begin
        v = vacuumstate(qpairbasis)
        vs = tensor(v, v)
        @test vs isa GaussianState
        @test tensor(SVector{4*nmodes}, SMatrix{4*nmodes,4*nmodes}, v, v) isa GaussianState
        @test vs == v ⊗ v
        @test isapprox(vs, v ⊗ v, atol = 1e-10)

        alpha = rand(ComplexF64)
        c = coherentstate(qpairbasis, alpha)
        @test tensor(c, tensor(v, v)) == c ⊗ v ⊗ v

        r, theta = rand(Float64), rand(Float64)
        sq = squeezedstate(qblockbasis, r, theta)
        sqs = squeezedstate(2*qblockbasis, repeat([r], 2*nmodes), repeat([theta], 2*nmodes))
        @test sq ⊗ sq == sqs

        vstatic = vacuumstate(SVector, SMatrix, qpairbasis)
        tpstatic = vstatic ⊗ vstatic ⊗ vstatic
        @test tpstatic.mean isa SVector{6*nmodes}
        @test tpstatic.covar isa SMatrix{6*nmodes,6*nmodes}
        tp = vstatic ⊗ v ⊗ vstatic
        @test tp.mean isa Vector
        @test tp.covar isa Matrix
    end

    @testset "partial trace" begin
        qpairbasis1 = QuadPairBasis(1)
        qblockbasis1 = QuadBlockBasis(1)
        alpha = rand(Float64)
        r, theta = rand(Float64), rand(Float64)
        n = rand(Int)
        s1_qpair, s2_qpair, s3_qpair = coherentstate(qpairbasis1, alpha), squeezedstate(qpairbasis1, r, theta), thermalstate(qpairbasis1, n)
        state_qpair = s1_qpair ⊗ s2_qpair ⊗ s3_qpair
        @test ptrace(state_qpair, 1) == s1_qpair
        @test ptrace(state_qpair, 2) == s2_qpair
        @test ptrace(state_qpair, 3) == s3_qpair
        @test ptrace(state_qpair, [1, 2]) == s1_qpair ⊗ s2_qpair
        @test ptrace(state_qpair, [1, 3]) == s1_qpair ⊗ s3_qpair
        @test ptrace(state_qpair, [2, 3]) == s2_qpair ⊗ s3_qpair

        s1_qblock, s2_qblock, s3_qblock = coherentstate(qblockbasis1, alpha), squeezedstate(qblockbasis1, r, theta), thermalstate(qblockbasis1, n)
        state_qblock = s1_qblock ⊗ s2_qblock ⊗ s3_qblock
        @test ptrace(state_qblock, 1) == s1_qblock
        @test ptrace(state_qblock, 2) == s2_qblock
        @test ptrace(state_qblock, 3) == s3_qblock
        @test ptrace(state_qblock, [1, 2]) == s1_qblock ⊗ s2_qblock
        @test ptrace(state_qblock, [1, 3]) == s1_qblock ⊗ s3_qblock
        @test ptrace(state_qblock, [2, 3]) == s2_qblock ⊗ s3_qblock

        sstatic = coherentstate(SVector, SMatrix, qpairbasis1, alpha)
        tpstatic = sstatic ⊗ sstatic ⊗ sstatic
        @test ptrace(tpstatic, 1) == sstatic
        @test ptrace(tpstatic, [1,3]) == sstatic ⊗ sstatic

        @test ptrace(SVector{2}, SMatrix{2,2}, state_qpair, 1) isa GaussianState
        @test ptrace(SVector{4}, SMatrix{4,4}, state_qpair, [1, 3]) isa GaussianState

        qpairbasis4 = QuadPairBasis(4)
        qblockbasis4 = QuadBlockBasis(4)

        eprstates_qpair = eprstate(qpairbasis4, r, theta)
        eprstates_qblock = eprstate(qblockbasis4, r, theta)

        @test ptrace(eprstates_qpair, [1, 2]) == eprstate(QuadPairBasis(2), r, theta)
        @test ptrace(eprstates_qblock, [1, 2]) == eprstate(QuadBlockBasis(2), r, theta)
    end

    @testset "symplectic spectrum" begin
        nmodes = rand(1:5)
        qpairbasis = QuadPairBasis(nmodes)
        qblockbasis = QuadBlockBasis(nmodes)

        s_qpair = randstate(qpairbasis)
        s_qblock = randstate(qblockbasis)

        spec_qpair = sympspectrum(s_qpair)
        spec_qblock = sympspectrum(s_qblock)

        @test all(i > 1 || isapprox(i, 1, atol=1e-5) for i in spec_qpair)
        @test all(i > 1 || isapprox(i, 1, atol=1e-5) for i in spec_qblock)

        @test isapprox(det(s_qpair.covar), prod(abs2, spec_qpair), atol=1e-3)
        @test isapprox(det(s_qblock.covar), prod(abs2, spec_qblock), atol=1e-3)
    end
end<|MERGE_RESOLUTION|>--- conflicted
+++ resolved
@@ -8,14 +8,8 @@
     qblockbasis = QuadBlockBasis(nmodes)
 
     @testset "vacuum states" begin
-<<<<<<< HEAD
-        state = vacuumstate(qpairbasis)
-        @test state isa GaussianState
-        @test vacuumstate(SVector, SMatrix, qpairbasis) isa GaussianState
-=======
-        state, array_state, static_state = vacuumstate(qpairbasis), vacuumstate(Array, qpairbasis), vacuumstate(SVector{2*nmodes}, SMatrix{2*nmodes,2*nmodes}, qpairbasis)
+        state, array_state, static_state = vacuumstate(qpairbasis), vacuumstate(Array, qpairbasis), vacuumstate(SVector, SMatrix, qpairbasis)
         @test state isa GaussianState && array_state isa GaussianState && static_state isa GaussianState
->>>>>>> d6b13305
         @test vacuumstate(qblockbasis) == changebasis(QuadBlockBasis, state)
         @test state.ħ == 2 && array_state.ħ == 2 && static_state.ħ == 2
     end
@@ -53,14 +47,8 @@
     @testset "squeezed states" begin
         r, theta = rand(Float64), rand(Float64)
         rs, thetas = rand(Float64, nmodes), rand(Float64, nmodes)
-<<<<<<< HEAD
-        state = squeezedstate(qpairbasis, r, theta)
-        @test state isa GaussianState
-        @test squeezedstate(SVector, SMatrix, qpairbasis, r, theta) isa GaussianState
-=======
-        state, array_state, static_state = squeezedstate(qpairbasis, r, theta), squeezedstate(Array, qpairbasis, r, theta), squeezedstate(SVector{2*nmodes}, SMatrix{2*nmodes,2*nmodes}, qpairbasis, r, theta)
+        state, array_state, static_state = squeezedstate(qpairbasis, r, theta), squeezedstate(Array, qpairbasis, r, theta), squeezedstate(SVector, SMatrix, qpairbasis, r, theta)
         @test state isa GaussianState && array_state isa GaussianState && static_state isa GaussianState
->>>>>>> d6b13305
         @test squeezedstate(qblockbasis, r, theta) == changebasis(QuadBlockBasis, state)
         @test squeezedstate(qblockbasis, rs, thetas) == changebasis(QuadBlockBasis, squeezedstate(qpairbasis, rs, thetas))
         @test state.ħ == 2 && array_state.ħ == 2 && static_state.ħ == 2
@@ -69,15 +57,9 @@
     @testset "epr states" begin
         r, theta = rand(Float64), rand(Float64)
         rs, thetas = rand(Float64, nmodes), rand(Float64, nmodes)
-<<<<<<< HEAD
-        state = eprstate(2*qpairbasis, r, theta)
-        @test state isa GaussianState
-        @test eprstate(SVector, SMatrix, 2*qpairbasis, r, theta) isa GaussianState
-=======
-        state, array_state, static_state = eprstate(2*qpairbasis, r, theta), eprstate(Array, 2*qpairbasis, r, theta), eprstate(SVector{4*nmodes}, SMatrix{4*nmodes,4*nmodes}, 2*qpairbasis, r, theta)
+        state, array_state, static_state = eprstate(2*qpairbasis, r, theta), eprstate(Array, 2*qpairbasis, r, theta), eprstate(SVector, SMatrix, 2*qpairbasis, r, theta)
         @test state isa GaussianState && array_state isa GaussianState && static_state isa GaussianState
         @test eprstate(SVector{4*nmodes}, SMatrix{4*nmodes,4*nmodes}, 2*qpairbasis, r, theta) isa GaussianState
->>>>>>> d6b13305
         @test eprstate(2*qblockbasis, r, theta) == changebasis(QuadBlockBasis, state)
         @test eprstate(2*qblockbasis, rs, thetas) == changebasis(QuadBlockBasis, eprstate(2*qpairbasis, rs, thetas))
         @test state.ħ == 2 && array_state.ħ == 2 && static_state.ħ == 2
