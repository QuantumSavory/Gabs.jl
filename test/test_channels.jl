@testitem "Channels" begin
    using Gabs
    using StaticArrays

    nmodes = rand(1:5)
    qpairbasis = QuadPairBasis(nmodes)
    qblockbasis = QuadBlockBasis(nmodes)
    noise = rand(2*nmodes, 2*nmodes)
    noise_ds = [noise zeros(2*nmodes,2*nmodes); zeros(2*nmodes,2*nmodes) noise]
    T = zeros(2*nmodes, 2*nmodes)
    @inbounds for i in Base.OneTo(2*nmodes), j in Base.OneTo(2*nmodes)
        if (j == 2*i-1) || (j + 2*nmodes == 2*i)
            T[i,j] = 1
        end
    end
    T_ds = zeros(4*nmodes, 4*nmodes)
    @inbounds for i in Base.OneTo(4*nmodes), j in Base.OneTo(4*nmodes)
        if (j == 2*i-1) || (j + 2*(2*nmodes) == 2*i)
            T_ds[i,j] = 1
        end
    end

    @testset "displacement operator" begin
        alpha = rand(ComplexF64)
        alphas = rand(ComplexF64, nmodes)
        op_pair = displace(qpairbasis, alpha, noise)
        op_block = displace(qblockbasis, alpha, noise)
        @test op_pair isa GaussianChannel && op_block isa GaussianChannel
        @test displace(SVector, SMatrix, qpairbasis, alpha, noise) isa GaussianChannel
        @test displace(Array, qpairbasis, alpha, noise) isa GaussianChannel
        @test displace(qblockbasis, alpha, T*noise*transpose(T)) == changebasis(QuadBlockBasis, op_pair)
        @test displace(qblockbasis, alphas, T*noise*transpose(T)) == changebasis(QuadBlockBasis, displace(qpairbasis, alphas, noise))
        @test op_pair.ħ == 2 && op_block.ħ == 2
    end

    @testset "squeeze operator" begin
        r, theta = rand(Float64), rand(Float64)
        rs, thetas = rand(Float64, nmodes), rand(Float64, nmodes)
        op_pair = squeeze(qpairbasis, r, theta, noise)
        op_block = squeeze(qblockbasis, r, theta, noise)
        @test op_pair isa GaussianChannel && op_block isa GaussianChannel
        @test squeeze(SVector, SMatrix, qpairbasis, r, theta, noise) isa GaussianChannel
        @test squeeze(Array, qpairbasis, r, theta, noise) isa GaussianChannel
        @test squeeze(qblockbasis, r, theta, T*noise*transpose(T)) == changebasis(QuadBlockBasis, op_pair)
        @test squeeze(qblockbasis, rs, thetas, T*noise*transpose(T)) == changebasis(QuadBlockBasis, squeeze(qpairbasis, rs, thetas, noise))
        @test op_pair.ħ == 2 && op_block.ħ == 2
    end

    @testset "two-mode squeeze operator" begin
        r, theta = rand(Float64), rand(Float64)
        rs, thetas = rand(Float64, nmodes), rand(Float64, nmodes)
<<<<<<< HEAD
        op = twosqueeze(2*qpairbasis, r, theta, noise_ds)
        @test op isa GaussianChannel
        @test twosqueeze(SVector, SMatrix, 2*qpairbasis, r, theta, noise_ds) isa GaussianChannel
        @test twosqueeze(Array, 2*qpairbasis, r, theta, noise_ds) isa GaussianChannel
=======
        op, op_array, op_static = twosqueeze(2*qpairbasis, r, theta, noise_ds), twosqueeze(Array, 2*qpairbasis, r, theta, noise_ds), twosqueeze(SVector{4*nmodes}, SMatrix{4*nmodes,4*nmodes}, 2*qpairbasis, r, theta, noise_ds)
        @test op isa GaussianChannel && op_array isa GaussianChannel && op_static isa GaussianChannel
>>>>>>> d6b13305
        @test twosqueeze(2*qblockbasis, r, theta, T_ds*noise_ds*transpose(T_ds)) == changebasis(QuadBlockBasis, op)
        @test twosqueeze(2*qblockbasis, rs, thetas, T_ds*noise_ds*transpose(T_ds)) == changebasis(QuadBlockBasis, twosqueeze(2*qpairbasis, rs, thetas, noise_ds))
        @test op.ħ == 2 && op_array.ħ == 2 && op_static.ħ == 2
    end

    @testset "phase-shift operator" begin
        theta = rand(Float64)
        thetas = rand(Float64, nmodes)
<<<<<<< HEAD
        op = phaseshift(qpairbasis, theta, noise)
        @test op isa GaussianChannel
        @test phaseshift(SVector, SMatrix, qpairbasis, theta, noise) isa GaussianChannel
        @test phaseshift(Array, qpairbasis, theta, noise) isa GaussianChannel
=======
        op, op_array, op_static = phaseshift(qpairbasis, theta, noise), phaseshift(Array, qpairbasis, theta, noise), phaseshift(SVector{2*nmodes}, SMatrix{2*nmodes,2*nmodes}, qpairbasis, theta, noise)
        @test op isa GaussianChannel && op_array isa GaussianChannel && op_static isa GaussianChannel
>>>>>>> d6b13305
        @test phaseshift(qblockbasis, theta, T*noise*transpose(T)) == changebasis(QuadBlockBasis, op)
        @test phaseshift(qblockbasis, thetas, T*noise*transpose(T)) == changebasis(QuadBlockBasis, phaseshift(qpairbasis, thetas, noise))
        @test op.ħ == 2 && op_array.ħ == 2 && op_static.ħ == 2
    end

    @testset "beamsplitter operator" begin
        theta = rand(Float64)
        thetas = rand(Float64, nmodes)
<<<<<<< HEAD
        op = beamsplitter(2*qpairbasis, theta, noise_ds)
        @test op isa GaussianChannel
        @test beamsplitter(SVector, SMatrix, 2*qpairbasis, theta, noise_ds) isa GaussianChannel
        @test beamsplitter(Array, 2*qpairbasis, theta, noise_ds) isa GaussianChannel
=======
        op, op_array, op_static = beamsplitter(2*qpairbasis, theta, noise_ds), beamsplitter(Array, 2*qpairbasis, theta, noise_ds), beamsplitter(SVector{4*nmodes}, SMatrix{4*nmodes,4*nmodes}, 2*qpairbasis, theta, noise_ds)
        @test op isa GaussianChannel && op_array isa GaussianChannel && op_static isa GaussianChannel
>>>>>>> d6b13305
        @test beamsplitter(2*qblockbasis, theta, T_ds*noise_ds*transpose(T_ds)) == changebasis(QuadBlockBasis, op)
        @test beamsplitter(2*qblockbasis, thetas, T_ds*noise_ds*transpose(T_ds)) == changebasis(QuadBlockBasis, beamsplitter(2*qpairbasis, thetas, noise_ds))
        @test op.ħ == 2 && op_array.ħ == 2 && op_static.ħ == 2
    end

    @testset "attenuator channel" begin
        theta = rand(Float64)
        thetas = rand(Float64, nmodes)
        n = rand(1:10)
        ns = rand(1:10, nmodes)
        op_pair = attenuator(qpairbasis, theta, n)
        op_block = attenuator(qblockbasis, theta, n)
        @test op_pair isa GaussianChannel && op_block isa GaussianChannel
        @test attenuator(SVector, SMatrix, qpairbasis, theta, n) isa GaussianChannel
        @test attenuator(Array, qpairbasis, theta, n) isa GaussianChannel
        @test op_pair == changebasis(QuadPairBasis, op_block) && op_block == changebasis(QuadBlockBasis, op_pair)
        @test op_pair == changebasis(QuadPairBasis, op_pair) && op_block == changebasis(QuadBlockBasis, op_block)
        @test attenuator(qblockbasis, theta, n) == changebasis(QuadBlockBasis, op_pair)
        @test attenuator(qblockbasis, thetas, ns) == changebasis(QuadBlockBasis, attenuator(qpairbasis, thetas, ns))
        @test isgaussian(op_pair, atol = 1e-4)
        @test op_pair.ħ == 2 && op_block.ħ == 2
    end

    @testset "amplifier channel" begin
        r = rand(Float64)
        rs = rand(Float64, nmodes)
        n = rand(1:10)
        ns = rand(1:10, nmodes)
        op_pair = amplifier(qpairbasis, r, n)
        op_block = amplifier(qblockbasis, r, n)
        @test op_pair isa GaussianChannel && op_block isa GaussianChannel
        @test amplifier(SVector, SMatrix, qpairbasis, r, n) isa GaussianChannel
        @test amplifier(Array, qpairbasis, r, n) isa GaussianChannel
        @test op_pair == changebasis(QuadPairBasis, op_block) && op_block == changebasis(QuadBlockBasis, op_pair)
        @test op_pair == changebasis(QuadPairBasis, op_pair) && op_block == changebasis(QuadBlockBasis, op_block)
        @test amplifier(qblockbasis, r, n) == changebasis(QuadBlockBasis, op_pair)
        @test amplifier(qblockbasis, rs, ns) == changebasis(QuadBlockBasis, amplifier(qpairbasis, rs, ns))
        @test isgaussian(op_pair, atol = 1e-4)
        @test op_pair.ħ == 2 && op_block.ħ == 2
    end
    
    @testset "tensor products" begin
        alpha1, alpha2 = rand(ComplexF64), rand(ComplexF64)
        d1, d2 = displace(qpairbasis, alpha1, noise), displace(qpairbasis, alpha2, noise)
        ds = tensor(d1, d2)
        @test ds isa GaussianChannel
        @test ds == d1 ⊗ d2
        @test isapprox(ds, d1 ⊗ d2, atol = 1e-10)
        @test tensor(SVector{4*nmodes}, SMatrix{4*nmodes,4*nmodes}, d1, d2) isa GaussianChannel

        r, theta = rand(Float64), rand(Float64)
        p = phaseshift(qpairbasis, theta, noise)
        @test tensor(tensor(p, d1), d2) == p ⊗ d1 ⊗ d2

        p_block = phaseshift(qblockbasis, theta, T * noise * transpose(T))
        p_blocks = phaseshift(2*qblockbasis, repeat([theta], 2*nmodes), T_ds * noise_ds * transpose(T_ds))
        @test p_block ⊗ p_block == p_blocks

        dstatic = displace(SVector, SMatrix, qpairbasis, alpha1, noise)
        tpstatic = dstatic ⊗ dstatic ⊗ dstatic
        @test tpstatic.disp isa SVector{6*nmodes}
        @test tpstatic.transform isa SMatrix{6*nmodes,6*nmodes}
        @test tpstatic.noise isa SMatrix{6*nmodes,6*nmodes}
        tp = dstatic ⊗ d1 ⊗ dstatic
        @test tp.disp isa Vector
        @test tp.transform isa Matrix
        @test tp.noise isa Matrix
    end

    @testset "actions" begin
        z = zeros(2*nmodes,2*nmodes)
        alpha = rand(ComplexF64)
        d = displace(qpairbasis, alpha, z)
        v = vacuumstate(qpairbasis)
        c = coherentstate(qpairbasis, alpha)
        @test d * v == c
        @test isapprox(d * v, c, atol = 1e-10)
        @test apply!(v, d) == c

        v1, v2 = vacuumstate(qpairbasis), vacuumstate(qpairbasis)
        alpha1, alpha2 = rand(ComplexF64), rand(ComplexF64)
        d1, d2 = displace(qpairbasis, alpha1, z), displace(qpairbasis, alpha2, z)
        c1, c2 = coherentstate(qpairbasis, alpha1), coherentstate(qpairbasis, alpha2)
        @test (d1 ⊗ d2) * (v1 ⊗ v2) == c1 ⊗ c2
    end
end<|MERGE_RESOLUTION|>--- conflicted
+++ resolved
@@ -49,15 +49,10 @@
     @testset "two-mode squeeze operator" begin
         r, theta = rand(Float64), rand(Float64)
         rs, thetas = rand(Float64, nmodes), rand(Float64, nmodes)
-<<<<<<< HEAD
         op = twosqueeze(2*qpairbasis, r, theta, noise_ds)
         @test op isa GaussianChannel
         @test twosqueeze(SVector, SMatrix, 2*qpairbasis, r, theta, noise_ds) isa GaussianChannel
         @test twosqueeze(Array, 2*qpairbasis, r, theta, noise_ds) isa GaussianChannel
-=======
-        op, op_array, op_static = twosqueeze(2*qpairbasis, r, theta, noise_ds), twosqueeze(Array, 2*qpairbasis, r, theta, noise_ds), twosqueeze(SVector{4*nmodes}, SMatrix{4*nmodes,4*nmodes}, 2*qpairbasis, r, theta, noise_ds)
-        @test op isa GaussianChannel && op_array isa GaussianChannel && op_static isa GaussianChannel
->>>>>>> d6b13305
         @test twosqueeze(2*qblockbasis, r, theta, T_ds*noise_ds*transpose(T_ds)) == changebasis(QuadBlockBasis, op)
         @test twosqueeze(2*qblockbasis, rs, thetas, T_ds*noise_ds*transpose(T_ds)) == changebasis(QuadBlockBasis, twosqueeze(2*qpairbasis, rs, thetas, noise_ds))
         @test op.ħ == 2 && op_array.ħ == 2 && op_static.ħ == 2
@@ -66,15 +61,10 @@
     @testset "phase-shift operator" begin
         theta = rand(Float64)
         thetas = rand(Float64, nmodes)
-<<<<<<< HEAD
         op = phaseshift(qpairbasis, theta, noise)
         @test op isa GaussianChannel
         @test phaseshift(SVector, SMatrix, qpairbasis, theta, noise) isa GaussianChannel
         @test phaseshift(Array, qpairbasis, theta, noise) isa GaussianChannel
-=======
-        op, op_array, op_static = phaseshift(qpairbasis, theta, noise), phaseshift(Array, qpairbasis, theta, noise), phaseshift(SVector{2*nmodes}, SMatrix{2*nmodes,2*nmodes}, qpairbasis, theta, noise)
-        @test op isa GaussianChannel && op_array isa GaussianChannel && op_static isa GaussianChannel
->>>>>>> d6b13305
         @test phaseshift(qblockbasis, theta, T*noise*transpose(T)) == changebasis(QuadBlockBasis, op)
         @test phaseshift(qblockbasis, thetas, T*noise*transpose(T)) == changebasis(QuadBlockBasis, phaseshift(qpairbasis, thetas, noise))
         @test op.ħ == 2 && op_array.ħ == 2 && op_static.ħ == 2
@@ -83,15 +73,10 @@
     @testset "beamsplitter operator" begin
         theta = rand(Float64)
         thetas = rand(Float64, nmodes)
-<<<<<<< HEAD
         op = beamsplitter(2*qpairbasis, theta, noise_ds)
         @test op isa GaussianChannel
         @test beamsplitter(SVector, SMatrix, 2*qpairbasis, theta, noise_ds) isa GaussianChannel
         @test beamsplitter(Array, 2*qpairbasis, theta, noise_ds) isa GaussianChannel
-=======
-        op, op_array, op_static = beamsplitter(2*qpairbasis, theta, noise_ds), beamsplitter(Array, 2*qpairbasis, theta, noise_ds), beamsplitter(SVector{4*nmodes}, SMatrix{4*nmodes,4*nmodes}, 2*qpairbasis, theta, noise_ds)
-        @test op isa GaussianChannel && op_array isa GaussianChannel && op_static isa GaussianChannel
->>>>>>> d6b13305
         @test beamsplitter(2*qblockbasis, theta, T_ds*noise_ds*transpose(T_ds)) == changebasis(QuadBlockBasis, op)
         @test beamsplitter(2*qblockbasis, thetas, T_ds*noise_ds*transpose(T_ds)) == changebasis(QuadBlockBasis, beamsplitter(2*qpairbasis, thetas, noise_ds))
         @test op.ħ == 2 && op_array.ħ == 2 && op_static.ħ == 2
