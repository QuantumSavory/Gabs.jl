name = "Gabs"
uuid = "0eb812ee-a11f-4f5e-b8d4-bb8a44f06f50"
authors = ["Andrew Kille"]
version = "1.3.1"

[deps]
LinearAlgebra = "37e2e46d-f89d-539d-b4ee-838fcccc9c8e"
QuantumInterface = "5717a53b-5d69-4fa3-b976-0bf2f97ca1e5"
Random = "9a3f8284-a2c9-5f02-9a11-845980a1fd5c"
SymplecticFactorizations = "7425e8e4-4cde-4e45-9b2f-a15679260f9b"

[weakdeps]
Makie = "ee78f7c6-11fb-53f2-987a-cfe4a2b5a57a"
StaticArrays = "90137ffa-7385-5640-81b9-e52037218182"

[extensions]
MakieExt = "Makie"
StaticArraysExt = "StaticArrays"

[compat]
LinearAlgebra = "1.9"
<<<<<<< HEAD
Makie = "0.21, 0.22, 0.23, 0.24"
QuantumInterface = "0.3.8, 0.4"
=======
Makie = "0.21, 0.22, 0.23"
QuantumInterface = "0.3.8, 0.4.1"
>>>>>>> 4f24e007
Random = "1.9"
StaticArrays = "1.9.7"
Symbolics = "6.27.0"
SymplecticFactorizations = "0.1.5"
julia = "1.6.7, 1.10.0"

[extras]
Symbolics = "0c5d862f-8b57-4792-8d23-62f2024744c7"
Test = "8dfed614-e22c-5e08-85e1-65c5234f0b40"

[targets]
test = ["Test", "Makie", "StaticArrays", "Symbolics"]<|MERGE_RESOLUTION|>--- conflicted
+++ resolved
@@ -19,13 +19,8 @@
 
 [compat]
 LinearAlgebra = "1.9"
-<<<<<<< HEAD
 Makie = "0.21, 0.22, 0.23, 0.24"
-QuantumInterface = "0.3.8, 0.4"
-=======
-Makie = "0.21, 0.22, 0.23"
 QuantumInterface = "0.3.8, 0.4.1"
->>>>>>> 4f24e007
 Random = "1.9"
 StaticArrays = "1.9.7"
 Symbolics = "6.27.0"
