name = "Gabs"
uuid = "0eb812ee-a11f-4f5e-b8d4-bb8a44f06f50"
authors = ["Andrew Kille"]
version = "1.0.1"

<<<<<<< HEAD
[compat]
julia = "1.6.7"
LinearAlgebra = "1.9"
Makie = "0.21"
QuantumInterface = "0.3.4"
StaticArrays = "1.9.7"

=======
>>>>>>> 28227261
[deps]
LinearAlgebra = "37e2e46d-f89d-539d-b4ee-838fcccc9c8e"
QuantumInterface = "5717a53b-5d69-4fa3-b976-0bf2f97ca1e5"

[weakdeps]
Makie = "ee78f7c6-11fb-53f2-987a-cfe4a2b5a57a"
StaticArrays = "90137ffa-7385-5640-81b9-e52037218182"

[extensions]
MakieExt = "Makie"
StaticArraysExt = "StaticArrays"

[compat]
LinearAlgebra = "1.9"
Makie = "0.21"
QuantumInterface = "0.3.4"
StaticArrays = "1.9.7"
julia = "1.6.7"

[extras]
Test = "8dfed614-e22c-5e08-85e1-65c5234f0b40"

[targets]
test = ["Test", "Makie", "StaticArrays"]<|MERGE_RESOLUTION|>--- conflicted
+++ resolved
@@ -3,16 +3,6 @@
 authors = ["Andrew Kille"]
 version = "1.0.1"
 
-<<<<<<< HEAD
-[compat]
-julia = "1.6.7"
-LinearAlgebra = "1.9"
-Makie = "0.21"
-QuantumInterface = "0.3.4"
-StaticArrays = "1.9.7"
-
-=======
->>>>>>> 28227261
 [deps]
 LinearAlgebra = "37e2e46d-f89d-539d-b4ee-838fcccc9c8e"
 QuantumInterface = "5717a53b-5d69-4fa3-b976-0bf2f97ca1e5"
